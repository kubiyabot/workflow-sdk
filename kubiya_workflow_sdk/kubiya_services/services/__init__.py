--- conflicted
+++ resolved
@@ -15,12 +15,9 @@
 from kubiya_workflow_sdk.kubiya_services.services.knowledge import KnowledgeService
 from kubiya_workflow_sdk.kubiya_services.services.integrations import IntegrationService
 from kubiya_workflow_sdk.kubiya_services.services.documentations import DocumentationService
-<<<<<<< HEAD
-from kubiya_workflow_sdk.kubiya_services.services.stacks import StacksService
-=======
 from kubiya_workflow_sdk.kubiya_services.services.audit import AuditService
 from kubiya_workflow_sdk.kubiya_services.services.agents import AgentService
->>>>>>> 28e98ade
+from kubiya_workflow_sdk.kubiya_services.services.stacks import StacksService
 
 __all__ = [
     "WorkflowService",
@@ -36,10 +33,7 @@
     "KnowledgeService",
     "IntegrationService",
     "DocumentationService",
-<<<<<<< HEAD
+    "AuditService",
+    "AgentService",
     "StacksService",
-=======
-    "AuditService",
-    "AgentService"
->>>>>>> 28e98ade
 ]