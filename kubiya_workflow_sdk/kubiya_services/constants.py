class Endpoints:
    """API endpoint constants"""

    # Workflow endpoints
    WORKFLOW_EXECUTE = "/api/v1/workflow?runner={runner}&operation=execute_workflow"
    WORKFLOW_LIST = "/api/v1/workflow?runner={runner}&operation=list_workflows"
    WORKFLOW_STATUS = "/api/v1/workflow?runner={runner}&operation=get_status"

    # Webhook endpoints
    WEBHOOK_LIST = "/api/v1/event"
    WEBHOOK_GET = "/api/v1/event/{webhook_id}"
    WEBHOOK_CREATE = "/api/v1/event"
    WEBHOOK_UPDATE = "/api/v1/event/{webhook_id}"
    WEBHOOK_DELETE = "/api/v1/event/{webhook_id}"
    WEBHOOK_TEST = "/api/v1/webhook/test"

    # Users endpoints
    USER_LIST = "/api/v2/users"

    # Groups endpoints
    GROUP_LIST = "/api/v1/manage/groups"

<<<<<<< HEAD
    # Stacks endpoints
    STACKS_PLAN = "api/v1/tasks/inline/plan"
    STACKS_APPLY = "/api/v1/tasks/inline"
    STACKS_STREAM = "/api/v1/tasks/stream/logs/{stack_id}"
=======
    # Tool endpoints
    TOOL_EXECUTE = "/api/v1/tools/exec?runner={runner}"
    TOOL_GENERATE = "/api/v2/tools/generate"
    TOOL_LIST = "/tools"
    TOOL_DESCRIBE = "/tools/{tool_name}"
    TOOL_SEARCH = "/tools/search"

    # Source endpoints - for listing tools from sources
    SOURCES_LIST = "/api/v1/sources"
    SOURCE_GET = "/api/v1/sources/{source_uuid}"
    SOURCE_METADATA = "/api/v1/sources/{source_uuid}/metadata"
    SOURCE_DELETE = "/api/v1/sources/{source_uuid}"
    SOURCE_LOAD = "/api/v1/sources/load"
    SOURCE_ZIP = "/api/v1/sources/zip"
    SOURCE_ZIP_LOAD = "/api/v1/sources/zip/load"
    SOURCE_SYNC = "/api/v1/sources/{source_uuid}/sync"

    # Runner endpoints - for tool execution
    RUNNERS_LIST = "/api/v3/runners"
    RUNNERS_DESCRIBE = "/api/v1/runners/{runner_name}/describe"
    RUNNER_GET = "/api/v3/runners/{runner_name}"
    RUNNER_HELM_CHART = "/api/v3/runners/helmchart/{runner_name}"
    RUNNER_MANIFEST = "/api/v3/runners/{runner_name}"
    RUNNER_HEALTH = "/api/v3/runners/{runner_name}/health"

    # Secrets endpoints
    SECRETS_CREATE = "/api/v1/secrets"
    SECRETS_LIST = "/api/v1/secrets"
    SECRETS_GET = "/api/v1/secrets/{secret_name}"
    SECRETS_GET_VALUE = "/api/v1/secrets/get_value/{secret_name}"
    SECRETS_UPDATE = "/api/v1/secrets/{secret_name}"
    SECRETS_DELETE = "/api/v1/secrets/{secret_name}"

    # Project endpoints (tasks and usecases)
    PROJECT_LIST = "/api/v1/usecases"
    PROJECT_GET = "/api/v1/tasks/{project_id}"
    PROJECT_CREATE = "/api/v1/tasks"
    PROJECT_UPDATE = "/api/v1/tasks/{project_id}"
    PROJECT_DELETE = "/api/v1/tasks/{project_id}"
    PROJECT_TEMPLATES_LIST = "/api/v1/usecases"
    PROJECT_TEMPLATE_GET = "/api/v1/usecases/{template_id}"
    PROJECT_PLAN_CREATE = "/api/v1/tasks/plan/{project_id}"
    PROJECT_PLAN_GET = "/api/v1/tasks/plan/{plan_id}"
    PROJECT_PLAN_APPROVE = "/api/v1/tasks/{plan_id}"
    PROJECT_EXECUTION_GET = "/api/v1/tasks/{execution_id}"
    PROJECT_EXECUTION_LOGS = "/api/v1/tasks/logs/{execution_id}"
>>>>>>> 94b1f117
<|MERGE_RESOLUTION|>--- conflicted
+++ resolved
@@ -20,12 +20,6 @@
     # Groups endpoints
     GROUP_LIST = "/api/v1/manage/groups"
 
-<<<<<<< HEAD
-    # Stacks endpoints
-    STACKS_PLAN = "api/v1/tasks/inline/plan"
-    STACKS_APPLY = "/api/v1/tasks/inline"
-    STACKS_STREAM = "/api/v1/tasks/stream/logs/{stack_id}"
-=======
     # Tool endpoints
     TOOL_EXECUTE = "/api/v1/tools/exec?runner={runner}"
     TOOL_GENERATE = "/api/v2/tools/generate"
@@ -72,4 +66,8 @@
     PROJECT_PLAN_APPROVE = "/api/v1/tasks/{plan_id}"
     PROJECT_EXECUTION_GET = "/api/v1/tasks/{execution_id}"
     PROJECT_EXECUTION_LOGS = "/api/v1/tasks/logs/{execution_id}"
->>>>>>> 94b1f117
+
+    # Stacks endpoints
+    STACKS_PLAN = "api/v1/tasks/inline/plan"
+    STACKS_APPLY = "/api/v1/tasks/inline"
+    STACKS_STREAM = "/api/v1/tasks/stream/logs/{stack_id}"