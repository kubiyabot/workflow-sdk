--- conflicted
+++ resolved
@@ -104,12 +104,9 @@
             KnowledgeService,
             IntegrationService,
             DocumentationService,
-<<<<<<< HEAD
+            AuditService,
+            AgentService,
             StacksService,
-=======
-            AuditService,
-            AgentService
->>>>>>> 28e98ade
         )
 
         self.workflows = WorkflowService(self)
@@ -125,12 +122,9 @@
         self.knowledge = KnowledgeService(self)
         self.integrations = IntegrationService(self)
         self.documentations = DocumentationService(self)
-<<<<<<< HEAD
-        self.stacks = StacksService(self)
-=======
         self.audit = AuditService(self)
         self.agents = AgentService(self)
->>>>>>> 28e98ade
+        self.stacks = StacksService(self)
 
     def make_request(
         self,
